<div align="center">
<img src="https://blog.vuestorefront.io/wp-content/uploads/2020/01/1QU9F6hQlFyHsJIbsdmt6FA.png" height="80px"/>  <img src="https://upload.wikimedia.org/wikipedia/commons/thumb/5/55/Magento_Logo.svg/2560px-Magento_Logo.svg.png" height="80px"/>
</div>

<<<<<<< HEAD
## Vue Storefront 2 integration with Magento 2

This project is a Magento 2 integration for Vue Storefront 2.
This integration is being developed by superheroes from [Ecritel](https://www.ecritel.com/) and [Leonex](https://www.leonex.de/) ❤️
=======
## Vue Storefront 2 integration with Magento

This project is a Magento 2 integration for Vue Storefront 2.
This integration developed by superheroes from [Caravel Solutions](https://github.com/caravelsolutions) and [Leonex](https://www.leonex.de/) ❤️
<div align="center">
<img src="https://user-images.githubusercontent.com/1626923/127100067-98eda368-94e3-47dd-b824-842d38dc8550.png" height="80px"/>  <img src="https://user-images.githubusercontent.com/1626923/127100001-7607c515-474d-449d-b9df-1c710f966f0a.png" height="80px"/>
</div>
------
>>>>>>> 5ca5ada0

<!-- ALL-CONTRIBUTORS-BADGE:START - Do not remove or modify this section -->
[![All Contributors](https://img.shields.io/badge/all_contributors-9-orange.svg?style=flat-square)](#contributors-)
<!-- ALL-CONTRIBUTORS-BADGE:END -->

------

## How to start if you want to try out the integration

```
yarn global add @vue-storefront/cli
```
```
vsf init <project_name> && cd <project_name> && yarn && yarn dev
```

## How to start if you want to contribute?

Want to contribute? Ping us on `magento2-vsf2` channel on [our Discord](https://discord.vuestorefront.io)!
### Requirements:
- NodeJS v14 or later
- Magento >= v2.4.2 instance for GraphQL endpoint
### Steps
1. Fork the repo
2. Clone your fork of the repo
    ```
    example:
    git clone https://github.com/vuestorefront/magento2.git
    cd magento2
    ```
3. Checkout develop branch `git checkout develop`
4. Run `yarn` to install dependencies
5. Define a store running environment by adding a `STORE_ENV` to your running project or execute the code
    ```bash
    $ echo "STORE_ENV=dev" >> .env
    ```
6. Copy `config/example.json` to an environment named config and update GraphQL Endpoint
    ```bash
    $ cp packages/theme/config/example.json packages/theme/config/dev.json
    ```
7. Update `magentoGraphQl` with url to Magento >=2.4.2 GraphQL endpoint, and the other variable accordingly to your store configurations.
    ```
    "magentoGraphQl": "https://{YOUR_SITE_FRONT_URL}/graphql",
    ```
8. Build dependencies `yarn build:api-client && yarn build:composables`
9. Run `yarn dev:theme` to run theme. You can find other commands in `package.json`
- If you need HMR on Api Client/Composables run `yarn dev:api-client` or `yarn dev:composables` on a separate terminal window.

## Resources

- [Vue Storefront Documentation](https://docs.vuestorefront.io/v2/)
- [Magento 2 integration Documentation (WIP)](https://docs.vuestorefront.io/magento)
- [Community Chat](https://discord.vuestorefront.io)

## Support

If you have any questions about this integration we will be happy to answer them on  `magento2-vsf2` channel on [our Discord](discord.vuestorefront.io).

## Contributors ✨

<<<<<<< HEAD
### Honorable mentions:
- [Cyberfuze](https://cyberfuze.com/)

Thanks goes to these wonderful people ([emoji key](https://allcontributors.org/docs/en/emoji-key)):
=======
### Honorable Mentions
- [Cyberfuze](https://cyberfuze.com/)

Thanks go to these wonderful people ([emoji key](https://allcontributors.org/docs/en/emoji-key)):
>>>>>>> 5ca5ada0

<!-- ALL-CONTRIBUTORS-LIST:START - Do not remove or modify this section -->
<!-- prettier-ignore-start -->
<!-- markdownlint-disable -->
<table>
  <tr>
    <td align="center"><a href="https://github.com/bloodf"><img src="https://avatars.githubusercontent.com/u/1626923?v=4?s=100" width="100px;" alt=""/><br /><sub><b>Heitor Ramon Ribeiro</b></sub></a><br /><a href="https://github.com/vuestorefront/magento2/commits?author=bloodf" title="Code">💻</a> <a href="#maintenance-bloodf" title="Maintenance">🚧</a> <a href="#projectManagement-bloodf" title="Project Management">📆</a></td>
    <td align="center"><a href="https://github.com/domideimel"><img src="https://avatars.githubusercontent.com/u/32941053?v=4?s=100" width="100px;" alt=""/><br /><sub><b>Dominik Deimel</b></sub></a><br /><a href="https://github.com/vuestorefront/magento2/commits?author=domideimel" title="Code">💻</a> <a href="https://github.com/vuestorefront/magento2/commits?author=domideimel" title="Documentation">📖</a></td>
    <td align="center"><a href="https://github.com/LiorLindvor"><img src="https://avatars.githubusercontent.com/u/6757942?v=4?s=100" width="100px;" alt=""/><br /><sub><b>Lior Lindvor</b></sub></a><br /><a href="https://github.com/vuestorefront/magento2/commits?author=LiorLindvor" title="Code">💻</a></td>
    <td align="center"><a href="https://github.com/alefbarbeli"><img src="https://avatars.githubusercontent.com/u/7727647?v=4?s=100" width="100px;" alt=""/><br /><sub><b>Alef Barbeli</b></sub></a><br /><a href="https://github.com/vuestorefront/magento2/commits?author=alefbarbeli" title="Documentation">📖</a></td>
    <td align="center"><a href="https://github.com/hcmlopes"><img src="https://avatars.githubusercontent.com/u/20449158?v=4?s=100" width="100px;" alt=""/><br /><sub><b>Henrique Lopes</b></sub></a><br /><a href="https://github.com/vuestorefront/magento2/commits?author=hcmlopes" title="Code">💻</a> <a href="https://github.com/vuestorefront/magento2/commits?author=hcmlopes" title="Documentation">📖</a></td>
    <td align="center"><a href="https://github.com/filrak"><img src="https://avatars.githubusercontent.com/u/15185752?v=4?s=100" width="100px;" alt=""/><br /><sub><b>Filip Rakowski</b></sub></a><br /><a href="#question-filrak" title="Answering Questions">💬</a> <a href="#mentoring-filrak" title="Mentoring">🧑‍🏫</a> <a href="https://github.com/vuestorefront/magento2/pulls?q=is%3Apr+reviewed-by%3Afilrak" title="Reviewed Pull Requests">👀</a></td>
  </tr>
  <tr>
    <td align="center"><a href="https://github.com/filipsobol"><img src="https://avatars.githubusercontent.com/u/4145208?v=4?s=100" width="100px;" alt=""/><br /><sub><b>Filip Sobol</b></sub></a><br /><a href="#question-filipsobol" title="Answering Questions">💬</a> <a href="#mentoring-filipsobol" title="Mentoring">🧑‍🏫</a> <a href="https://github.com/vuestorefront/magento2/pulls?q=is%3Apr+reviewed-by%3Afilipsobol" title="Reviewed Pull Requests">👀</a></td>
    <td align="center"><a href="https://github.com/andrzejewsky"><img src="https://avatars.githubusercontent.com/u/7943292?v=4?s=100" width="100px;" alt=""/><br /><sub><b>Patryk Andrzejewski</b></sub></a><br /><a href="#question-andrzejewsky" title="Answering Questions">💬</a> <a href="#mentoring-andrzejewsky" title="Mentoring">🧑‍🏫</a> <a href="https://github.com/vuestorefront/magento2/pulls?q=is%3Apr+reviewed-by%3Aandrzejewsky" title="Reviewed Pull Requests">👀</a></td>
    <td align="center"><a href="https://github.com/renanoliveira0"><img src="https://avatars.githubusercontent.com/u/1081576?v=4?s=100" width="100px;" alt=""/><br /><sub><b>Renan Oliveira</b></sub></a><br /><a href="#tool-renanoliveira0" title="Tools">🔧</a> <a href="#plugin-renanoliveira0" title="Plugin/utility libraries">🔌</a></td>
  </tr>
</table>

<!-- markdownlint-restore -->
<!-- prettier-ignore-end -->

<!-- ALL-CONTRIBUTORS-LIST:END -->

This project follows the [all-contributors](https://github.com/all-contributors/all-contributors) specification. Contributions of any kind welcome!<|MERGE_RESOLUTION|>--- conflicted
+++ resolved
@@ -2,12 +2,6 @@
 <img src="https://blog.vuestorefront.io/wp-content/uploads/2020/01/1QU9F6hQlFyHsJIbsdmt6FA.png" height="80px"/>  <img src="https://upload.wikimedia.org/wikipedia/commons/thumb/5/55/Magento_Logo.svg/2560px-Magento_Logo.svg.png" height="80px"/>
 </div>
 
-<<<<<<< HEAD
-## Vue Storefront 2 integration with Magento 2
-
-This project is a Magento 2 integration for Vue Storefront 2.
-This integration is being developed by superheroes from [Ecritel](https://www.ecritel.com/) and [Leonex](https://www.leonex.de/) ❤️
-=======
 ## Vue Storefront 2 integration with Magento
 
 This project is a Magento 2 integration for Vue Storefront 2.
@@ -16,13 +10,10 @@
 <img src="https://user-images.githubusercontent.com/1626923/127100067-98eda368-94e3-47dd-b824-842d38dc8550.png" height="80px"/>  <img src="https://user-images.githubusercontent.com/1626923/127100001-7607c515-474d-449d-b9df-1c710f966f0a.png" height="80px"/>
 </div>
 ------
->>>>>>> 5ca5ada0
 
 <!-- ALL-CONTRIBUTORS-BADGE:START - Do not remove or modify this section -->
 [![All Contributors](https://img.shields.io/badge/all_contributors-9-orange.svg?style=flat-square)](#contributors-)
 <!-- ALL-CONTRIBUTORS-BADGE:END -->
-
-------
 
 ## How to start if you want to try out the integration
 
@@ -37,8 +28,8 @@
 
 Want to contribute? Ping us on `magento2-vsf2` channel on [our Discord](https://discord.vuestorefront.io)!
 ### Requirements:
-- NodeJS v14 or later
-- Magento >= v2.4.2 instance for GraphQL endpoint
+  - NodeJS v14 or later
+  - Magento >= v2.4.2 instance for GraphQL endpoint
 ### Steps
 1. Fork the repo
 2. Clone your fork of the repo
@@ -77,17 +68,10 @@
 
 ## Contributors ✨
 
-<<<<<<< HEAD
-### Honorable mentions:
-- [Cyberfuze](https://cyberfuze.com/)
-
-Thanks goes to these wonderful people ([emoji key](https://allcontributors.org/docs/en/emoji-key)):
-=======
 ### Honorable Mentions
 - [Cyberfuze](https://cyberfuze.com/)
 
 Thanks go to these wonderful people ([emoji key](https://allcontributors.org/docs/en/emoji-key)):
->>>>>>> 5ca5ada0
 
 <!-- ALL-CONTRIBUTORS-LIST:START - Do not remove or modify this section -->
 <!-- prettier-ignore-start -->
