const GTM_TAG = 'GTM-WMDC3CP';

module.exports = {
  title: 'Vue Storefront 2 for Magento',
  base: '/',
  description: 'Documentation for the Magento connector for Vue Storefront 2',
  head: [
    ['link', { rel: 'icon', href: '/favicon.png' }],
    // Google Tag Manager
    [
      'script',
      {},
      [
        `
      (function(w,d,s,l,i){w[l]=w[l]||[];w[l].push({'gtm.start':
      new Date().getTime(),event:'gtm.js'});var f=d.getElementsByTagName(s)[0],
      j=d.createElement(s),dl=l!='dataLayer'?'&l='+l:'';j.async=true;j.src=
      'https://www.googletagmanager.com/gtm.js?id='+i+dl;f.parentNode.insertBefore(j,f);
      })(window,document,'script','dataLayer','${GTM_TAG}');
    `,
      ],
    ],
  ],

  /**
   * Ref：https://v1.vuepress.vuejs.org/config/#configurewebpack
   */
  configureWebpack: (config) => {
    // Add support for webp images
    config.module.rules.push({
      test: /\.(webp)(\?.*)?$/,
      use: [
        {
          loader: 'url-loader',
          options: {
            limit: 10000,
            name: 'assets/img/[name].[hash:8].[ext]',
          },
        },
      ],
    });

    // Fix image loading. Ref: https://github.com/vuejs/vue-loader/issues/1612#issuecomment-559366730
    config.module.rules = config.module.rules.map((rule) => {
      rule.use =
        rule.use &&
        rule.use.map((useRule) => {
          if (useRule.loader === 'url-loader') {
            useRule.options.esModule = false;
          }

          return useRule;
        });

      return rule;
    });
  },

  theme: 'vsf-docs',

  themeConfig: {
    GTM_TAG,
    sidebarDepth: 0,
    repo: 'https://github.com/vuestorefront/magento2/',
    editLinks: true,
    docsDir: 'docs',
    docsBranch: 'develop',
    editLinkText: 'Edit this page',
    logo: 'https://user-images.githubusercontent.com/1626923/137092657-fb398d20-b592-4661-a1f9-4135db0b61d5.png',
    nav: [
      { text: 'Vue Storefront', link: 'https://vuestorefront.io/' },
      { text: 'Core Documentation', link: 'https://docs.vuestorefront.io/v2/' },
      { text: 'Demo', link: 'https://demo-magento2.europe-west1.gcp.storefrontcloud.io/' },
      { text: 'GitHub', link: 'https://github.com/vuestorefront/magento2' },
      { text: 'Environments', link: 'https://docs.vuestorefront.io/magento/guide/environments.html' },
    ],
    sidebar: [
      {
        title: '',
<<<<<<< HEAD
=======
        collapsable: false,
        children: [
          ['https://developer.vuestorefront.io/quiz/questions/magento', 'Test your knowledge']
        ]
      },
      {
        title: 'Essentials',
>>>>>>> 5acb16a9
        collapsable: false,
        children: [
          ['/', 'Introduction'],
          ['/guide/supported-features', 'Supported features'],
          ['/guide/about', 'About'],
        ],
      },
      {
        title: 'Installation & Setup',
        collapsable: true,
        children: [
          ['/installation-setup/installation', 'Installation'],
          ['/installation-setup/configure-magento', 'Configuring Magento'],
          ['/installation-setup/configure-integration', 'Configuring Vue Storefront'],
        ],
      },
      {
        title: 'Composition',
        collapsable: true,
        children: [
          ['/composition/composables', 'Composables'],
          ['/composition/list-of-composables', 'List of composables'],
        ],
      },
      {
        title: 'Modules',
        collapsable: true,
        sidebarDepth: 2,
        children: [
          {
            title: 'Catalog',
            collapsable: true,
            children: [
              ['/modules/catalog/filters', 'Filters'],
              ['/modules/catalog/product-types', 'Product Types'],
            ],
          },
        ],
      },
      {
        title: 'Guides',
        collapsable: true,
        children: [
          ['/guide/global-state-management', 'Global state management'],
          ['/guide/image-optimization', 'Image optimization'],
          ['/guide/override-queries', 'Override queries'],
          ['/guide/testing', 'Testing'],
          ['/guide/recaptcha', 'ReCaptcha'],
        ],
      },
      {
        title: 'Performance',
        collapsable: true,
        children: [
          ['/guide/graphql-get', 'Varnish & GET for GraphQL Queries'],
          ['/guide/ssr', 'Server Side Rendering Cache'],
        ],
      },
      {
        title: 'Reference',
        children: [
          ['/plugins/', 'Plugins'],
          ['/api-reference/', 'API Reference'],
          ['/migration-guides/', 'Migration Guides'],
        ],
      },
      {
        title: 'Nuxt Tips  & Tricks',
        children: [
          ['/improvements/optimization/', 'Optimization'],
          ['/improvements/security/', 'Security'],
          ['/improvements/logging/', 'Logging'],
          ['/improvements/analytics/', 'Analytics'],
        ],
      },
      {
        title: 'Learn Vue Storefront',
        collapsable: true,
        children: [
          ['https://docs.vuestorefront.io/v2/getting-started/introduction.html', 'What is Vue Storefront?'],
          ['https://docs.vuestorefront.io/v2/getting-started/project-structure.html', 'Project structure'],
          ['https://docs.vuestorefront.io/v2/getting-started/configuration.html', 'Configuration'],
          ['https://docs.vuestorefront.io/v2/getting-started/layouts-and-routing.html', 'Layouts and Routing'],
          ['https://docs.vuestorefront.io/v2/getting-started/theme.html', 'Theme'],
          ['https://docs.vuestorefront.io/v2/getting-started/internationalization.html', 'Internationalization'],
        ],
      },
    ],
  },
};<|MERGE_RESOLUTION|>--- conflicted
+++ resolved
@@ -77,8 +77,6 @@
     sidebar: [
       {
         title: '',
-<<<<<<< HEAD
-=======
         collapsable: false,
         children: [
           ['https://developer.vuestorefront.io/quiz/questions/magento', 'Test your knowledge']
@@ -86,7 +84,6 @@
       },
       {
         title: 'Essentials',
->>>>>>> 5acb16a9
         collapsable: false,
         children: [
           ['/', 'Introduction'],
