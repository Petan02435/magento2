<template>
  <div id="product">
    <SfBreadcrumbs
      class="breadcrumbs desktop-only"
      :breadcrumbs="breadcrumbs"
    />
    <div class="product">
      <LazyHydrate when-idle>
        <SfGallery
          :images="productGallery"
          class="product__gallery"
        />
      </LazyHydrate>

      <div class="product__info">
        <div class="product__header">
          <SfHeading
            :title="productGetters.getName(product)"
            :level="3"
            class="sf-heading--no-underline sf-heading--left"
          />
          <SfIcon
            icon="drag"
            size="xxl"
            color="var(--c-text-disabled)"
            class="product__drag-icon smartphone-only"
          />
        </div>
        <div class="product__price-and-rating">
          <SfPrice
            :regular="$n(productGetters.getPrice(product).regular, 'currency')"
            :special="productGetters.getPrice(product).special && $n(productGetters.getPrice(product).special, 'currency')"
          />
          <div>
            <div class="product__rating">
              <SfRating
                :score="averageRating"
                :max="5"
              />
              <a
                v-if="!!totalReviews"
                href="#"
                class="product__count"
              >
                ({{ totalReviews }})
              </a>
            </div>
            <SfButton class="sf-button--text">
              {{ $t('Read all reviews') }}
            </SfButton>
          </div>
        </div>
        <div>
          <p
<<<<<<< HEAD
            v-if="product.short_description.html"
            v-dompurify-html="product.short_description.html"
=======
            v-if="productDescription"
            v-dompurify-html="productDescription"
>>>>>>> fcdfb9b3
            class="product__description desktop-only"
          />
          <SfButton class="sf-button--text desktop-only product__guide">
            {{ $t('Size guide') }}
          </SfButton>
          <SfSelect
            v-if="options.size"
            :value="Object.keys(options.size.value[0])[0]"
            label="Size"
            class="sf-select--underlined product__select-size"
            :required="true"
            @input="size => updateFilter({ size })"
          >
            <SfSelectOption
              v-for="(size, i) in options.size.value"
              :key="i"
              :value="Object.keys(size)[0]"
            >
              {{ Object.values(size)[0] }}
            </SfSelectOption>
          </SfSelect>
          <div
            v-if="options.color && options.color.value.length > 1"
            class="product__colors desktop-only"
          >
            <p class="product__color-label">
              {{ $t('Color') }}:
            </p>
            <SfColor
              v-for="(color, i) in options.color.value"
              :key="i"
              :color="Object.values(color)[0]"
              class="product__color"
              @click="updateFilter({color: Object.keys(color)[0]})"
            />
          </div>
          <SfAddToCart
            v-model="qty"
<<<<<<< HEAD
            v-e2e="'product_add-to-cart'"
=======
>>>>>>> fcdfb9b3
            :disabled="loading"
            :can-add-to-cart="canAddToCart"
            class="product__add-to-cart"
            @click="addItem({ product, quantity: parseInt(qty) })"
          />
        </div>

        <LazyHydrate when-idle>
          <SfTabs
            :open-tab="1"
            class="product__tabs"
          >
            <SfTab title="Description">
              <div class="product__description">
                <div v-dompurify-html="productDescription" />
              </div>
              <!--              <SfProperty
                v-for="(property, i) in properties"
                :key="i"
                :name="property.name"
                :value="property.value"
                class="product__property"
              >
                <template
                  v-if="property.name === 'Category'"
                  #value
                >
                  <SfButton class="product__property__button sf-button&#45;&#45;text">
                    {{ property.value }}
                  </SfButton>
                </template>
              </SfProperty>-->
            </SfTab>
            <!--            <SfTab title="Read reviews">
              <SfReview
                v-for="review in reviews"
                :key="reviewGetters.getReviewId(review)"
                :author="reviewGetters.getReviewAuthor(review)"
                :date="reviewGetters.getReviewDate(review)"
                :message="reviewGetters.getReviewMessage(review)"
                :max-rating="5"
                :rating="reviewGetters.getReviewRating(review)"
                :char-limit="250"
                read-more-text="Read more"
                hide-full-text="Read less"
                class="product__review"
              />
            </SfTab>-->
            <SfTab
              title="Additional Information"
              class="product__additional-info"
            >
              <div class="product__additional-info">
                <!--                <p class="product__additional-info__title">
                  {{ $t('Brand') }}
                </p>
                <p>{{ brand }}</p>-->
                <p class="product__additional-info__title">
                  {{ $t('Instruction1') }}
                </p>
                <p class="product__additional-info__paragraph">
                  {{ $t('Instruction2') }}
                </p>
                <p class="product__additional-info__paragraph">
                  {{ $t('Instruction3') }}
                </p>
              </div>
            </SfTab>
          </SfTabs>
        </LazyHydrate>
      </div>
    </div>

    <LazyHydrate when-visible>
      <ProductsCarousel
        :products="relatedProducts"
        title="Match it with"
      />
    </LazyHydrate>

    <LazyHydrate when-visible>
      <InstagramFeed />
    </LazyHydrate>

    <LazyHydrate when-visible>
      <MobileStoreBanner />
    </LazyHydrate>
  </div>
</template>
<script>
import {
  SfProperty,
  SfHeading,
  SfPrice,
  SfRating,
  SfSelect,
  SfAddToCart,
  SfTabs,
  SfGallery,
  SfIcon,
  SfImage,
  SfBanner,
  SfAlert,
  SfSticky,
  SfReview,
  SfBreadcrumbs,
  SfButton,
  SfColor,
} from '@storefront-ui/vue';

import { ref, computed } from '@vue/composition-api';
import {
  useProduct,
  useCart,
  productGetters,
  useReview,
  reviewGetters,
} from '@vue-storefront/magento';
import { onSSR } from '@vue-storefront/core';
import LazyHydrate from 'vue-lazy-hydration';
import MobileStoreBanner from '~/components/MobileStoreBanner.vue';
import ProductsCarousel from '~/components/ProductsCarousel.vue';
import InstagramFeed from '~/components/InstagramFeed.vue';

export default {
  name: 'Product',
  components: {
    SfAlert,
    SfColor,
    SfProperty,
    SfHeading,
    SfPrice,
    SfRating,
    SfSelect,
    SfAddToCart,
    SfTabs,
    SfGallery,
    SfIcon,
    SfImage,
    SfBanner,
    SfSticky,
    SfReview,
    SfBreadcrumbs,
    SfButton,
    InstagramFeed,
    ProductsCarousel,
    MobileStoreBanner,
    LazyHydrate,
  },
  transition: 'fade',
  setup(props, context) {
    const qty = ref(1);
    const { sku } = context.root.$route.params;
    const {
      products,
      search,
    } = useProduct('products');

    const {
      addItem,
      loading,
    } = useCart();

    const {
      reviews: productReviews,
      search: searchReviews,
    } = useReview('productReviews');

    const product = computed(() => {
      const baseProduct = productGetters.getFiltered(products.value?.data?.items, {
        master: true,
        attributes: context.root.$route.query,
      });

      return Array.isArray(baseProduct) && baseProduct[0] ? baseProduct[0] : {};
    });

    const productDescription = computed(() => product.value.description?.html || '');

    const options = computed(() => productGetters.getAttributes(product.value,
      ['color', 'size']));

    const configuration = computed(() => productGetters.getAttributes(product.value,
      ['color', 'size']));

    const categories = computed(() => productGetters.getCategoryIds(product.value));

    const relatedProducts = computed(() => productGetters.getProductRelatedProduct(product.value));

    const canAddToCart = computed(() => {
      const inStock = product.value.stock_status || '';

      const stockLeft = product.value.only_x_left_in_stock === null ? true : qty.value <= product.value.only_x_left_in_stock;

      return inStock && stockLeft;
    });

    const reviews = computed(() => reviewGetters.getItems(productReviews.value));

    const breadcrumbs = computed(() => {
      const productCategories = product.value.categories;
      return productGetters.getBreadcrumbs(product.value,
        Array.isArray(productCategories) ? productCategories[0] : []);
    });

    const productGallery = computed(() => productGetters.getGallery(product.value)
      .map((img) => ({
        mobile: { url: img.small },
        desktop: { url: img.normal },
        big: { url: img.big },
        alt: product.value._name || product.value.name,
      })));

    onSSR(async () => {
      await search({
        queryType: 'DETAIL',
        filter: {
          sku: {
            eq: sku,
          },
        },
      });

      await searchReviews({ productSku: sku });
    });

    const updateFilter = (filter) => {
      context.root.$router.push({
        path: context.root.$route.path,
        query: {
          ...Object.keys(configuration.value)[0],
          ...filter,
        },
      });
    };

    return {
      addItem,
      averageRating: computed(() => productGetters.getAverageRating(product.value)),
      breadcrumbs,
      canAddToCart,
      categories,
      configuration,
      loading,
      options,
      product,
      productDescription,
      productGallery,
      productGetters,
      products,
      qty,
      relatedProducts,
      reviewGetters,
      reviews,
      totalReviews: computed(() => productGetters.getTotalReviews(product.value)),
      updateFilter,
    };
  },
};
</script>

<style lang="scss" scoped>
#product {
  box-sizing: border-box;
  @include for-desktop {
    max-width: 1272px;
    margin: 0 auto;
  }
}

.product {
  @include for-desktop {
    display: flex;
  }

  &__info {
    margin: var(--spacer-sm) auto;
    @include for-desktop {
      max-width: 32.625rem;
      margin: 0 0 0 7.5rem;
    }
  }

  &__header {
    --heading-title-color: var(--c-link);
    --heading-title-font-weight: var(--font-weight--bold);
    --heading-padding: 0;
    margin: 0 var(--spacer-sm);
    display: flex;
    justify-content: space-between;
    @include for-desktop {
      --heading-title-font-weight: var(--font-weight--semibold);
      margin: 0 auto;
    }
  }

  &__drag-icon {
    animation: moveicon 1s ease-in-out infinite;
  }

  &__price-and-rating {
    margin: 0 var(--spacer-sm) var(--spacer-base);
    align-items: center;
    @include for-desktop {
      display: flex;
      justify-content: space-between;
      margin: var(--spacer-sm) 0 var(--spacer-lg) 0;
    }
  }

  &__rating {
    display: flex;
    align-items: center;
    justify-content: flex-end;
    margin: var(--spacer-xs) 0 var(--spacer-xs);
  }

  &__count {
    @include font(
        --count-font,
        var(--font-weight--normal),
        var(--font-size--sm),
        1.4,
        var(--font-family--secondary)
    );
    color: var(--c-text);
    text-decoration: none;
    margin: 0 0 0 var(--spacer-xs);
  }

  &__description {
    @include font(
        --product-description-font,
        var(--font-weight--light),
        var(--font-size--base),
        1.6,
        var(--font-family--primary)
    );
  }

  &__select-size {
    margin: 0 var(--spacer-sm);
    @include for-desktop {
      margin: 0;
    }
  }

  &__colors {
    @include font(
        --product-color-font,
        var(--font-weight--normal),
        var(--font-size--lg),
        1.6,
        var(--font-family--secondary)
    );
    display: flex;
    align-items: center;
    margin-top: var(--spacer-xl);
  }

  &__color-label {
    margin: 0 var(--spacer-lg) 0 0;
  }

  &__color {
    margin: 0 var(--spacer-2xs);
  }

  &__add-to-cart {
    margin: var(--spacer-base) var(--spacer-sm) 0;
    @include for-desktop {
      margin-top: var(--spacer-2xl);
    }
  }

  &__guide,
  &__compare,
  &__save {
    display: block;
    margin: var(--spacer-xl) 0 var(--spacer-base) auto;
  }

  &__compare {
    margin-top: 0;
  }

  &__tabs {
    --tabs-title-z-index: 0;
    margin: var(--spacer-lg) auto var(--spacer-2xl);
    --tabs-title-font-size: var(--font-size--lg);
    @include for-desktop {
      margin-top: var(--spacer-2xl);
    }
  }

  &__property {
    margin: var(--spacer-base) 0;

    &__button {
      --button-font-size: var(--font-size--base);
    }
  }

  &__review {
    padding-bottom: 24px;
    border-bottom: var(--c-light) solid 1px;
    margin-bottom: var(--spacer-base);
  }

  &__additional-info {
    color: var(--c-link);
    @include font(
        --additional-info-font,
        var(--font-weight--light),
        var(--font-size--sm),
        1.6,
        var(--font-family--primary)
    );

    &__title {
      font-weight: var(--font-weight--normal);
      font-size: var(--font-size--base);
      margin: 0 0 var(--spacer-sm);

      &:not(:first-child) {
        margin-top: 3.5rem;
      }
    }

    &__paragraph {
      margin: 0;
    }
  }

  &__gallery {
    flex: 1;
  }
}

.breadcrumbs {
  margin: var(--spacer-base) auto var(--spacer-lg);
}

@keyframes moveicon {
  0% {
    transform: translate3d(0, 0, 0);
  }
  50% {
    transform: translate3d(0, 30%, 0);
  }
  100% {
    transform: translate3d(0, 0, 0);
  }
}
</style><|MERGE_RESOLUTION|>--- conflicted
+++ resolved
@@ -52,13 +52,8 @@
         </div>
         <div>
           <p
-<<<<<<< HEAD
-            v-if="product.short_description.html"
-            v-dompurify-html="product.short_description.html"
-=======
             v-if="productDescription"
             v-dompurify-html="productDescription"
->>>>>>> fcdfb9b3
             class="product__description desktop-only"
           />
           <SfButton class="sf-button--text desktop-only product__guide">
@@ -97,10 +92,6 @@
           </div>
           <SfAddToCart
             v-model="qty"
-<<<<<<< HEAD
-            v-e2e="'product_add-to-cart'"
-=======
->>>>>>> fcdfb9b3
             :disabled="loading"
             :can-add-to-cart="canAddToCart"
             class="product__add-to-cart"
@@ -307,12 +298,12 @@
     });
 
     const productGallery = computed(() => productGetters.getGallery(product.value)
-      .map((img) => ({
-        mobile: { url: img.small },
-        desktop: { url: img.normal },
-        big: { url: img.big },
-        alt: product.value._name || product.value.name,
-      })));
+    .map((img) => ({
+      mobile: { url: img.small },
+      desktop: { url: img.normal },
+      big: { url: img.big },
+      alt: product.value._name || product.value.name,
+    })));
 
     onSSR(async () => {
       await search({
